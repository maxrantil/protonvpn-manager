--- conflicted
+++ resolved
@@ -64,18 +64,18 @@
 # Test helper functions
 start_test() {
     local test_name="$1"
-    TESTS_RUN=$((TESTS_RUN + 1))
+    ((TESTS_RUN++))
     echo -n "Testing: $test_name ... "
 }
 
 pass_test() {
-    TESTS_PASSED=$((TESTS_PASSED + 1))
+    ((TESTS_PASSED++))
     echo "✓ PASS"
 }
 
 fail_test() {
     local message="${1:-}"
-    TESTS_FAILED=$((TESTS_FAILED + 1))
+    ((TESTS_FAILED++))
     echo "✗ FAIL${message:+: $message}"
 }
 
@@ -567,26 +567,6 @@
 }
 
 # ============================================================================
-<<<<<<< HEAD
-# UNIT TESTS: Metadata Validation (Issue #155)
-# ============================================================================
-
-test_validate_cache_metadata_rejects_non_numeric_mtime() {
-    start_test "validate_cache_metadata rejects non-numeric MTIME"
-
-    setup_cache_test_env
-
-    # Create cache with invalid (non-numeric) MTIME
-    cat > "$LOG_DIR/vpn_profiles.cache" << EOF
-# VPN Profile Cache
-# CACHE_MTIME=invalid_not_numeric
-# CACHE_DIR=$LOCATIONS_DIR
-# GENERATED=2025-11-18T12:00:00Z
-# CACHE_COUNT=3
-$LOCATIONS_DIR/test-se-1.ovpn
-$LOCATIONS_DIR/test-se-2.ovpn
-$LOCATIONS_DIR/test-dk-1.ovpn
-=======
 # UNIT TESTS: Edge Cases (Issue #144)
 # ============================================================================
 
@@ -600,87 +580,10 @@
 This is not a valid cache file
 Random garbage data
 No metadata headers
->>>>>>> 0005eff8
 EOF
 
     chmod 600 "$LOG_DIR/vpn_profiles.cache"
 
-<<<<<<< HEAD
-    # Should fail validation
-    if validate_cache_metadata "$LOG_DIR/vpn_profiles.cache" 2>/dev/null; then
-        fail_test "Should reject non-numeric MTIME"
-        cleanup_cache_test_env
-        return 1
-    else
-        pass_test
-        cleanup_cache_test_env
-        return 0
-    fi
-}
-
-test_validate_cache_metadata_rejects_mismatched_count() {
-    start_test "validate_cache_metadata rejects mismatched COUNT"
-
-    setup_cache_test_env
-
-    # Get current directory mtime
-    local dir_mtime
-    dir_mtime=$(stat -c %Y "$LOCATIONS_DIR")
-
-    # Create cache where COUNT doesn't match actual entries
-    cat > "$LOG_DIR/vpn_profiles.cache" << EOF
-# VPN Profile Cache
-# CACHE_MTIME=$dir_mtime
-# CACHE_DIR=$LOCATIONS_DIR
-# GENERATED=2025-11-18T12:00:00Z
-# CACHE_COUNT=100
-$LOCATIONS_DIR/test-se-1.ovpn
-$LOCATIONS_DIR/test-se-2.ovpn
-$LOCATIONS_DIR/test-dk-1.ovpn
-EOF
-
-    chmod 600 "$LOG_DIR/vpn_profiles.cache"
-
-    # Should fail validation (claims 100 entries but only has 3)
-    if validate_cache_metadata "$LOG_DIR/vpn_profiles.cache" 2>/dev/null; then
-        fail_test "Should reject mismatched COUNT"
-        cleanup_cache_test_env
-        return 1
-    else
-        pass_test
-        cleanup_cache_test_env
-        return 0
-    fi
-}
-
-test_validate_cache_metadata_accepts_valid_metadata() {
-    start_test "validate_cache_metadata accepts valid metadata"
-
-    setup_cache_test_env
-
-    # Create valid cache
-    rebuild_cache || {
-        fail_test "rebuild_cache failed"
-        cleanup_cache_test_env
-        return 1
-    }
-
-    # get_cached_profiles should use cache without rebuilding (validation passes)
-    # If metadata validation fails, it would rebuild and we'd see warning
-    local profiles
-    profiles=$(get_cached_profiles 2>&1)
-
-    # Check that we didn't see "metadata invalid" warning
-    if echo "$profiles" | grep -q "metadata invalid"; then
-        fail_test "Valid metadata was rejected"
-        cleanup_cache_test_env
-        return 1
-    fi
-
-    # Should successfully return profiles
-    local count
-    count=$(echo "$profiles" | grep -v "metadata invalid" | wc -l)
-=======
     # get_cached_profiles should detect corruption and rebuild
     local profiles
     profiles=$(get_cached_profiles 2> /dev/null)
@@ -873,24 +776,178 @@
     # Should still return profiles via fallback
     local count
     count=$(echo "$profiles" | wc -l)
->>>>>>> 0005eff8
 
     if [[ "$count" -eq 8 ]]; then
         pass_test
         cleanup_cache_test_env
         return 0
     else
-<<<<<<< HEAD
+        fail_test "Expected 8 profiles via fallback, got $count"
+        cleanup_cache_test_env
+        return 1
+    fi
+}
+
+test_large_profile_count_performance() {
+    start_test "Large profile count (1000+) handled efficiently"
+
+    setup_cache_test_env
+
+    # Remove initial test profiles to have clean count
+    rm -f "$LOCATIONS_DIR"/*.ovpn
+
+    # Create 1000 test profiles
+    for i in {1..1000}; do
+        cat > "$LOCATIONS_DIR/test-profile-$i.ovpn" << EOF
+remote 10.0.$((i / 256)).$((i % 256)) 1194
+proto udp
+dev tun
+EOF
+    done
+
+    # Measure cache rebuild time
+    local start_time
+    start_time=$(date +%s%N)
+
+    rebuild_cache || {
+        fail_test "rebuild_cache failed with 1000 profiles"
+        cleanup_cache_test_env
+        return 1
+    }
+
+    local end_time
+    end_time=$(date +%s%N)
+    local duration_ms=$(( (end_time - start_time) / 1000000 ))
+
+    # Verify cache contains all profiles
+    local count
+    count=$(grep -v "^#" "$LOG_DIR/vpn_profiles.cache" | wc -l)
+
+    # Performance threshold: rebuild should complete in <5 seconds
+    if [[ "$count" -eq 1000 ]] && [[ $duration_ms -lt 5000 ]]; then
+        pass_test
+        cleanup_cache_test_env
+        return 0
+    elif [[ "$count" -ne 1000 ]]; then
+        fail_test "Expected 1000 profiles, got $count"
+        cleanup_cache_test_env
+        return 1
+    else
+        fail_test "Rebuild took ${duration_ms}ms (expected <5000ms)"
+        cleanup_cache_test_env
+        return 1
+    fi
+}
+
+# ============================================================================
+# UNIT TESTS: Metadata Validation (Issue #155)
+# ============================================================================
+
+test_validate_cache_metadata_rejects_non_numeric_mtime() {
+    start_test "validate_cache_metadata rejects non-numeric MTIME"
+
+    setup_cache_test_env
+
+    # Create cache with invalid (non-numeric) MTIME
+    cat > "$LOG_DIR/vpn_profiles.cache" << EOF
+# VPN Profile Cache
+# CACHE_MTIME=invalid_not_numeric
+# CACHE_DIR=$LOCATIONS_DIR
+# GENERATED=2025-11-18T12:00:00Z
+# CACHE_COUNT=3
+$LOCATIONS_DIR/test-se-1.ovpn
+$LOCATIONS_DIR/test-se-2.ovpn
+$LOCATIONS_DIR/test-dk-1.ovpn
+EOF
+
+    chmod 600 "$LOG_DIR/vpn_profiles.cache"
+
+    # Should fail validation
+    if validate_cache_metadata "$LOG_DIR/vpn_profiles.cache" 2>/dev/null; then
+        fail_test "Should reject non-numeric MTIME"
+        cleanup_cache_test_env
+        return 1
+    else
+        pass_test
+        cleanup_cache_test_env
+        return 0
+    fi
+}
+
+test_validate_cache_metadata_rejects_mismatched_count() {
+    start_test "validate_cache_metadata rejects mismatched COUNT"
+
+    setup_cache_test_env
+
+    # Get current directory mtime
+    local dir_mtime
+    dir_mtime=$(stat -c %Y "$LOCATIONS_DIR")
+
+    # Create cache where COUNT doesn't match actual entries
+    cat > "$LOG_DIR/vpn_profiles.cache" << EOF
+# VPN Profile Cache
+# CACHE_MTIME=$dir_mtime
+# CACHE_DIR=$LOCATIONS_DIR
+# GENERATED=2025-11-18T12:00:00Z
+# CACHE_COUNT=100
+$LOCATIONS_DIR/test-se-1.ovpn
+$LOCATIONS_DIR/test-se-2.ovpn
+$LOCATIONS_DIR/test-dk-1.ovpn
+EOF
+
+    chmod 600 "$LOG_DIR/vpn_profiles.cache"
+
+    # Should fail validation (claims 100 entries but only has 3)
+    if validate_cache_metadata "$LOG_DIR/vpn_profiles.cache" 2>/dev/null; then
+        fail_test "Should reject mismatched COUNT"
+        cleanup_cache_test_env
+        return 1
+    else
+        pass_test
+        cleanup_cache_test_env
+        return 0
+    fi
+}
+
+test_validate_cache_metadata_accepts_valid_metadata() {
+    start_test "validate_cache_metadata accepts valid metadata"
+
+    setup_cache_test_env
+
+    # Create valid cache
+    rebuild_cache || {
+        fail_test "rebuild_cache failed"
+        cleanup_cache_test_env
+        return 1
+    }
+
+    # get_cached_profiles should use cache without rebuilding (validation passes)
+    # If metadata validation fails, it would rebuild and we'd see warning
+    local profiles
+    profiles=$(get_cached_profiles 2>&1)
+
+    # Check that we didn't see "metadata invalid" warning
+    if echo "$profiles" | grep -q "metadata invalid"; then
+        fail_test "Valid metadata was rejected"
+        cleanup_cache_test_env
+        return 1
+    fi
+
+    # Should successfully return profiles
+    local count
+    count=$(echo "$profiles" | grep -v "metadata invalid" | wc -l)
+
+    if [[ "$count" -eq 8 ]]; then
+        pass_test
+        cleanup_cache_test_env
+        return 0
+    else
         fail_test "Expected 8 profiles, got $count"
-=======
-        fail_test "Expected 8 profiles via fallback, got $count"
->>>>>>> 0005eff8
-        cleanup_cache_test_env
-        return 1
-    fi
-}
-
-<<<<<<< HEAD
+        cleanup_cache_test_env
+        return 1
+    fi
+}
+
 test_get_cached_profiles_rebuilds_on_invalid_metadata() {
     start_test "get_cached_profiles rebuilds when metadata invalid"
 
@@ -922,54 +979,6 @@
         return 0
     else
         fail_test "Expected 8 profiles after rebuild, got $count"
-=======
-test_large_profile_count_performance() {
-    start_test "Large profile count (1000+) handled efficiently"
-
-    setup_cache_test_env
-
-    # Remove initial test profiles to have clean count
-    rm -f "$LOCATIONS_DIR"/*.ovpn
-
-    # Create 1000 test profiles
-    for i in {1..1000}; do
-        cat > "$LOCATIONS_DIR/test-profile-$i.ovpn" << EOF
-remote 10.0.$((i / 256)).$((i % 256)) 1194
-proto udp
-dev tun
-EOF
-    done
-
-    # Measure cache rebuild time
-    local start_time
-    start_time=$(date +%s%N)
-
-    rebuild_cache || {
-        fail_test "rebuild_cache failed with 1000 profiles"
-        cleanup_cache_test_env
-        return 1
-    }
-
-    local end_time
-    end_time=$(date +%s%N)
-    local duration_ms=$(( (end_time - start_time) / 1000000 ))
-
-    # Verify cache contains all profiles
-    local count
-    count=$(grep -v "^#" "$LOG_DIR/vpn_profiles.cache" | wc -l)
-
-    # Performance threshold: rebuild should complete in <5 seconds
-    if [[ "$count" -eq 1000 ]] && [[ $duration_ms -lt 5000 ]]; then
-        pass_test
-        cleanup_cache_test_env
-        return 0
-    elif [[ "$count" -ne 1000 ]]; then
-        fail_test "Expected 1000 profiles, got $count"
-        cleanup_cache_test_env
-        return 1
-    else
-        fail_test "Rebuild took ${duration_ms}ms (expected <5000ms)"
->>>>>>> 0005eff8
         cleanup_cache_test_env
         return 1
     fi
@@ -1009,13 +1018,6 @@
 test_get_cached_profiles_filters_symlinks || true
 test_get_cached_profiles_filters_nonexistent_files || true
 
-<<<<<<< HEAD
-# Metadata validation tests (Issue #155)
-test_validate_cache_metadata_rejects_non_numeric_mtime || true
-test_validate_cache_metadata_rejects_mismatched_count || true
-test_validate_cache_metadata_accepts_valid_metadata || true
-test_get_cached_profiles_rebuilds_on_invalid_metadata || true
-=======
 # Edge case tests (Issue #144)
 test_corrupted_cache_recovery || true
 test_symlink_cache_file_rejected || true
@@ -1025,7 +1027,12 @@
 test_locations_directory_missing || true
 test_cache_directory_readonly || true
 test_large_profile_count_performance || true
->>>>>>> 0005eff8
+
+# Metadata validation tests (Issue #155)
+test_validate_cache_metadata_rejects_non_numeric_mtime || true
+test_validate_cache_metadata_rejects_mismatched_count || true
+test_validate_cache_metadata_accepts_valid_metadata || true
+test_get_cached_profiles_rebuilds_on_invalid_metadata || true
 
 # Summary
 echo ""
